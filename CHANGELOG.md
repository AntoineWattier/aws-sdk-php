--- conflicted
+++ resolved
@@ -1,6 +1,5 @@
 # CHANGELOG
 
-<<<<<<< HEAD
 ## 2.8.7 - 2015-05-26
 
 * `Aws\Efs` - [Amazon Elastic File System (Amazon EFS)](http://aws.amazon.com/efs/)
@@ -262,7 +261,7 @@
 * Updated the CloudFront model.
 * Added support for configuring push synchronization to the Cognito Sync client.
 * Updated docblocks in a few S3 and Glacier classes to improve IDE experience.
-=======
+
 ## 3.0.0-beta.1 - 2014-10-14
 
 * New requirements on Guzzle 5 and PHP 5.5.
@@ -272,7 +271,6 @@
   setting `version` to `latest`.
 * Removed `Aws\S3\ResumableDownload`.
 * More information to follow.
->>>>>>> 935f696f
 
 ## 2.7.2 - 2014-10-23
 
